# TODO: create test functions for the methods

# """
#     Left hand side of eqn(6) in https://arxiv.org/pdf/1703.00443.pdf
# """
# function create_LHS_matrix(z, λ, Q, G, h, A=nothing)
#     if A == nothing || size(A)[1] == 0
#         return [Q                G';
#                 Diagonal(λ) * G    Diagonal(G * z - h)]
#     else
#         @assert size(A)[2] == size(G)[2]
#         p, n = size(A)
#         m    = size(G)[1]
#         return [Q                  G'                    A';
#                 Diagonal(λ) * G    Diagonal(G * z - h)   zeros(m, p);
#                 A                  zeros(p, m)           zeros(p, p)]
#     end
# end


"""
    create_LHS_matrix(z, λ, Q, G, h, A=nothing)

Inverse matrix specified on RHS of eqn(7) in https://arxiv.org/pdf/1703.00443.pdf

Helper method while calling [`backward!`](@ref)
"""
function create_LHS_matrix(z, λ, Q, G, h, A=nothing)
    if A == nothing || size(A)[1] == 0
        return [Q         G' * Diagonal(λ);
                G         Diagonal(G * z - h)]
    else
        @assert size(A)[2] == size(G)[2]
        p, n = size(A)
        m    = size(G)[1]
        return [Q         G' * Diagonal(λ)       A';
                G         Diagonal(G * z - h)    zeros(m, p);
                A         zeros(p, m)            zeros(p, p)]
    end
end


# """
#     Right hand side of eqn(6) in https://arxiv.org/pdf/1703.00443.pdf
# """
# function create_RHS_matrix(z, dQ, dq, λ, dG, dh, ν=nothing, dA=nothing, db=nothing)
#     if dA == nothing || size(dA)[1] == 0
#         return -[dQ * z + dq + dG' * λ      ;
#                  Diagonal(λ) * (dG * z - dh)]
#     else
#         return -[dQ * z + dq + dG' * λ + dA' * ν;
#                  Diagonal(λ) * (dG * z - dh)    ;
#                  dA * z - db                    ]
#     end
# end


is_equality(set::MOI.AbstractSet) = false
is_equality(set::MOI.EqualTo) = true

# coefficient(t::MOI.ScalarAffineTerm) = t.coefficient


"""
    get_problem_data(model::MOI.AbstractOptimizer)

Return problem parameters as matrices along with other program info such as number of constraints, variables, etc
"""
function get_problem_data(model::MOI.AbstractOptimizer)
    var_list = MOI.get(model, MOI.ListOfVariableIndices())
    nz = size(var_list)[1]

    # handle inequality constraints
    ineq_con_idx = MOI.get(
                        model,
                        MOI.ListOfConstraintIndices{
                            MOI.ScalarAffineFunction{Float64},
                            MOI.LessThan{Float64}
                        }())
    nineq = size(ineq_con_idx)[1]

    G = zeros(nineq, nz)
    h = zeros(nineq)

    for i in 1:nineq
        con = ineq_con_idx[i]

        func = MOI.get(model, MOI.ConstraintFunction(), con)
        set = MOI.get(model, MOI.ConstraintSet(), con)

<<<<<<< HEAD
        for (j, var_idx) in enumerate(var_list)
            for term in func.terms
                if term.variable_index == var_idx
                    G[i,j] = MOI.coefficient(term)
                end
            end
=======
        for x in func.terms
            G[i, x.variable_index.value] = x.coefficient
>>>>>>> a359be19
        end
        h[i] = set.upper - func.constant
    end

    # handle equality constraints
    eq_con_idx   = MOI.get(
                        model,
                        MOI.ListOfConstraintIndices{
                            MOI.ScalarAffineFunction{Float64},
                            MOI.EqualTo{Float64}
                        }())
    neq   = size(eq_con_idx)[1]

    A = zeros(neq, nz)
    b = zeros(neq)

    for i in 1:neq
        con = eq_con_idx[i]

        func = MOI.get(model, MOI.ConstraintFunction(), con)
        set = MOI.get(model, MOI.ConstraintSet(), con)

        for x in func.terms
            A[i, x.variable_index.value] = x.coefficient
        end
        b[i] = set.value - func.constant
    end


    # handle objective
    # works both for affine and quadratic objective functions
    objective_function = MOI.get(model, MOI.ObjectiveFunction{MOI.ScalarQuadraticFunction{Float64}}())
    Q = zeros(nz, nz)
<<<<<<< HEAD

=======
    q = zeros(nz)
    
>>>>>>> a359be19
    if typeof(objective_function) == MathOptInterface.ScalarAffineFunction{Float64}
        for x in objective_function.terms
            q[x.variable_index.value] = x.coefficient
        end
    elseif typeof(objective_function) == MathOptInterface.ScalarQuadraticFunction{Float64}
        # @assert size(objective_function.quadratic_terms)[1] == (nz * (nz + 1)) / 2

        var_to_id = Dict(var_list .=> 1:nz)

        for quad in objective_function.quadratic_terms
            i = var_to_id[quad.variable_index_1]
            j = var_to_id[quad.variable_index_2]
            Q[i,j] = quad.coefficient
            Q[j,i] = quad.coefficient
        end
<<<<<<< HEAD

        q = coefficient.(objective_function.affine_terms)
    end

    return Q, q, G, h, A, b, nz, var_list, nineq, ineq_con_idx, neq, eq_con_idx
=======
        
        for x in objective_function.affine_terms
            q[x.variable_index.value] = x.coefficient
        end
    end
    
    return Q, q, G, h, A, b, nz, var_idx, nineq, ineq_con_idx, neq, eq_con_idx
end

# might slow down computation
# need to find a faster way
function CSRToCSC(B::MatOI.SparseMatrixCSRtoCSC{Int64})
    A = sparse(zeros(B.m, B.n))
    last = 0
    for i in 1:B.n
        rnge = (last+1):B.colptr[i]
        A[(1 .+ B.rowval[rnge]), i] = B.nzval[rnge]
        last = B.colptr[i]
    end
    return A
>>>>>>> a359be19
end<|MERGE_RESOLUTION|>--- conflicted
+++ resolved
@@ -58,8 +58,6 @@
 is_equality(set::MOI.AbstractSet) = false
 is_equality(set::MOI.EqualTo) = true
 
-# coefficient(t::MOI.ScalarAffineTerm) = t.coefficient
-
 
 """
     get_problem_data(model::MOI.AbstractOptimizer)
@@ -88,17 +86,12 @@
         func = MOI.get(model, MOI.ConstraintFunction(), con)
         set = MOI.get(model, MOI.ConstraintSet(), con)
 
-<<<<<<< HEAD
         for (j, var_idx) in enumerate(var_list)
             for term in func.terms
                 if term.variable_index == var_idx
                     G[i,j] = MOI.coefficient(term)
                 end
             end
-=======
-        for x in func.terms
-            G[i, x.variable_index.value] = x.coefficient
->>>>>>> a359be19
         end
         h[i] = set.upper - func.constant
     end
@@ -132,12 +125,8 @@
     # works both for affine and quadratic objective functions
     objective_function = MOI.get(model, MOI.ObjectiveFunction{MOI.ScalarQuadraticFunction{Float64}}())
     Q = zeros(nz, nz)
-<<<<<<< HEAD
+    q = zeros(nz)
 
-=======
-    q = zeros(nz)
-    
->>>>>>> a359be19
     if typeof(objective_function) == MathOptInterface.ScalarAffineFunction{Float64}
         for x in objective_function.terms
             q[x.variable_index.value] = x.coefficient
@@ -153,20 +142,11 @@
             Q[i,j] = quad.coefficient
             Q[j,i] = quad.coefficient
         end
-<<<<<<< HEAD
 
-        q = coefficient.(objective_function.affine_terms)
+        q = MOI.coefficient.(objective_function.affine_terms)
     end
 
     return Q, q, G, h, A, b, nz, var_list, nineq, ineq_con_idx, neq, eq_con_idx
-=======
-        
-        for x in objective_function.affine_terms
-            q[x.variable_index.value] = x.coefficient
-        end
-    end
-    
-    return Q, q, G, h, A, b, nz, var_idx, nineq, ineq_con_idx, neq, eq_con_idx
 end
 
 # might slow down computation
@@ -180,5 +160,4 @@
         last = B.colptr[i]
     end
     return A
->>>>>>> a359be19
 end