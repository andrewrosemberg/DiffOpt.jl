name = "DiffOpt"
uuid = "930fe3bc-9c6b-11ea-2d94-6184641e85e7"
authors = ["Akshay Sharma"]
version = "0.1.0"

[deps]
BlockDiagonals = "0a1fb500-61f7-11e9-3c65-f5ef3456f9f0"
ChainRulesCore = "d360d2e6-b24c-11e9-a2a3-2a2ae2dbcce4"
IterativeSolvers = "42fd0dbc-a981-5370-80f2-aaf504508153"
JuMP = "4076af6c-e467-56ae-b986-b466b2749572"
LazyArrays = "5078a376-72f3-5289-bfd5-ec5146d43c02"
LinearAlgebra = "37e2e46d-f89d-539d-b4ee-838fcccc9c8e"
MathOptInterface = "b8f27783-ece8-5eb3-8dc8-9495eed66fee"
MathOptSetDistances = "3b969827-a86c-476c-9527-bb6f1a8fbad5"
MatrixOptInterface = "2f4eb8e6-3e35-4ae4-8c7a-f3d7d9bf20ed"
Random = "9a3f8284-a2c9-5f02-9a11-845980a1fd5c"
SparseArrays = "2f01184e-e22b-5df5-ae63-d93ebab69eaf"

[compat]
BlockDiagonals = "0.1"
<<<<<<< HEAD
IterativeSolvers = "0.9"
JuMP = "0.22"
LazyArrays = "0.21"
MathOptInterface = "0.10"
=======
ChainRulesCore = "1"
IterativeSolvers = "0.8, 0.9"
JuMP = "0.21"
LazyArrays = "0.16, 0.21"
MathOptInterface = "0.9"
>>>>>>> d60c53f5
MathOptSetDistances = "0.1"
julia = "1"

[extras]
Clp = "e2554f3b-3117-50c0-817c-e040a3ddf72d"
DelimitedFiles = "8bb1440f-4735-579b-a4ab-409b98df4dab"
GLPK = "60bf3e95-4087-53dc-ae20-288a0d20c6a6"
Ipopt = "b6b21f68-93f8-5de0-b562-5493be1d77c9"
OSQP = "ab2f91bb-94b4-55e3-9ba0-7f65df51de79"
SCS = "c946c3f1-0d1f-5ce8-9dea-7daa1f7e2d13"
Test = "8dfed614-e22c-5e08-85e1-65c5234f0b40"

[targets]
test = ["Test", "Clp", "DelimitedFiles", "SCS", "OSQP", "GLPK", "Ipopt"]<|MERGE_RESOLUTION|>--- conflicted
+++ resolved
@@ -18,18 +18,12 @@
 
 [compat]
 BlockDiagonals = "0.1"
-<<<<<<< HEAD
 IterativeSolvers = "0.9"
+ChainRulesCore = "1"
 JuMP = "0.22"
 LazyArrays = "0.21"
 MathOptInterface = "0.10"
-=======
-ChainRulesCore = "1"
 IterativeSolvers = "0.8, 0.9"
-JuMP = "0.21"
-LazyArrays = "0.16, 0.21"
-MathOptInterface = "0.9"
->>>>>>> d60c53f5
 MathOptSetDistances = "0.1"
 julia = "1"
 
