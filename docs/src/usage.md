# Usage

Create a differentiable model from [existing optimizers](https://www.juliaopt.org/JuMP.jl/stable/installation/)
```julia
using DiffOpt
using SCS
using JuMP

model = diff_optimizer(SCS.Optimizer)
```

Update and solve the model 
```julia
x = MOI.add_variables(model, 2)
c = MOI.add_constraint(model, ...)

MOI.optimize!(model)
```

Finally differentiate the model (primal and dual variables specifically) to obtain product of jacobians with respect to problem parameters and a backward pass vector. Currently `DiffOpt` supports two backends for differentiating a model:

1. To differentiate Convex Quadratic Program

```math
\begin{align*}
& \min_{x \in \mathbb{R}^n} & \frac{1}{2} x^T Q x + q^T x  & \\
& \text{s.t.}               & A x = b        \qquad        & b \in \mathbb{R}^m \\
&                           & G x \leq h     \qquad        & h \in \mathbb{R}^p
\end{align*}
```

we can use the `backward` method
```julia
<<<<<<< HEAD
MOI.set.(model,
    DiffOpt.BackwardIn{MOI.VariablePrimal}(), x, ones(2))
DiffOpt.backward(model)
grad_obj = MOI.get.(model, DiffOpt.BackwardOut{DiffOpt.LinearObjective}(), x)
grad_rhs = MOI.get.(model, DiffOpt.BackwardOut{DiffOpt.ConstraintConstant}(), c)
=======
    MOI.set.(model,
        DiffOpt.BackwardInVariablePrimal(), x, ones(2))
    DiffOpt.backward(model)
    grad_obj = MOI.get.(model, DiffOpt.BackwardOut{DiffOpt.LinearObjective}(), x)
    grad_rhs = MOI.get.(model, DiffOpt.BackwardOut{DiffOpt.ConstraintConstant}(), c)
>>>>>>> 6a745015
```

2. To differentiate convex conic program

```math
\begin{align*}
& \min_{x \in \mathbb{R}^n} & c^T x \\
& \text{s.t.}               & A x + s = b  \\
&                           & b \in \mathbb{R}^m  \\
&                           & s \in \mathcal{K}
\end{align*}
```

we can use the `forward` method with perturbations in matrices `A`, `b`, `c`
```julia
<<<<<<< HEAD
MOI.set.(model,
    DiffOpt.ForwardIn{DiffOpt.LinearObjective}(), x, ones(2))
DiffOpt.forward(model)
grad_x = MOI.get.(model, DiffOpt.ForwardOut{MOI.VariablePrimal}(), x)
=======
using LinearAlgebra # for `⋅`
MOI.set(model, DiffOpt.ForwardInObjective(), ones(2) ⋅ MOI.SingleVariable.(x))
DiffOpt.forward(model)
grad_x = MOI.get.(model, DiffOpt.ForwardOutVariablePrimal(), x)
>>>>>>> 6a745015
```<|MERGE_RESOLUTION|>--- conflicted
+++ resolved
@@ -31,19 +31,11 @@
 
 we can use the `backward` method
 ```julia
-<<<<<<< HEAD
-MOI.set.(model,
-    DiffOpt.BackwardIn{MOI.VariablePrimal}(), x, ones(2))
-DiffOpt.backward(model)
-grad_obj = MOI.get.(model, DiffOpt.BackwardOut{DiffOpt.LinearObjective}(), x)
-grad_rhs = MOI.get.(model, DiffOpt.BackwardOut{DiffOpt.ConstraintConstant}(), c)
-=======
     MOI.set.(model,
         DiffOpt.BackwardInVariablePrimal(), x, ones(2))
     DiffOpt.backward(model)
     grad_obj = MOI.get.(model, DiffOpt.BackwardOut{DiffOpt.LinearObjective}(), x)
     grad_rhs = MOI.get.(model, DiffOpt.BackwardOut{DiffOpt.ConstraintConstant}(), c)
->>>>>>> 6a745015
 ```
 
 2. To differentiate convex conic program
@@ -59,15 +51,8 @@
 
 we can use the `forward` method with perturbations in matrices `A`, `b`, `c`
 ```julia
-<<<<<<< HEAD
-MOI.set.(model,
-    DiffOpt.ForwardIn{DiffOpt.LinearObjective}(), x, ones(2))
-DiffOpt.forward(model)
-grad_x = MOI.get.(model, DiffOpt.ForwardOut{MOI.VariablePrimal}(), x)
-=======
 using LinearAlgebra # for `⋅`
 MOI.set(model, DiffOpt.ForwardInObjective(), ones(2) ⋅ MOI.SingleVariable.(x))
 DiffOpt.forward(model)
 grad_x = MOI.get.(model, DiffOpt.ForwardOutVariablePrimal(), x)
->>>>>>> 6a745015
 ```