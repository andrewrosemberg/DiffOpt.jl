--- conflicted
+++ resolved
@@ -1,14 +1,6 @@
 # Manual
 
-<<<<<<< HEAD
 ## Supported objectives & constraints - scheme 1
-=======
-!!! note
-    As of now, this package only works for optimization models that can be written either in convex conic form or convex quadratic form.
-
-
-## Supported objectives & constraints - `QuadraticProgram` backend
->>>>>>> e4740c59
 
 For `QuadraticProgram` backend, the package supports following `Function-in-Set` constraints: 
 
@@ -62,13 +54,7 @@
 |   `ScalarAffineFunction`   |
 
 Other conic sets such as `RotatedSecondOrderCone` and `PositiveSemidefiniteConeSquare` are supported through bridges.
-<<<<<<< HEAD
 
-
-=======
-
-
->>>>>>> e4740c59
 ## Creating a differentiable MOI optimizer
 
 You can create a differentiable optimizer over an existing MOI solver by using the `diff_optimizer` utility. 
