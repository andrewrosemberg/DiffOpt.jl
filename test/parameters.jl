--- conflicted
+++ resolved
@@ -671,8 +671,6 @@
     return
 end
 
-<<<<<<< HEAD
-
 function test_diff_errors()
     model = Model(
         () -> DiffOpt.diff_optimizer(
@@ -720,8 +718,9 @@
         DiffOpt.ReverseConstraintFunction(),
         cons,
     )
-
-=======
+    return
+end
+
 function is_empty(cache::DiffOpt.InputCache)
     return isempty(cache.dx) &&
            isempty(cache.scalar_constraints) &&
@@ -768,7 +767,6 @@
     sp3 = get_sensitivity(m, x, p)
     @test sp1 ≈ sp3
     @test sp2 ≠ sp3
->>>>>>> 95927fae
     return
 end
 
