using DiffOpt
using Test
using OSQP
using Ipopt
using Clp
using Random
using SCS
using LinearAlgebra
using DelimitedFiles
using GLPK

using SparseArrays: spzeros

import MathOptInterface
const MOI = MathOptInterface
const MOIU = MathOptInterface.Utilities
const MOIT = MathOptInterface.Test

import MatrixOptInterface
const MatOI = MatrixOptInterface

const ATOL = 1e-4
const RTOL = 1e-4

@testset "Examples" begin
    include(joinpath(@__DIR__, "../examples/solve-LP.jl"))
    include(joinpath(@__DIR__, "../examples/solve-QP.jl"))
<<<<<<< HEAD
    include(joinpath(@__DIR__, "../examples/sensitivity-SVM.jl"))
=======
    include(joinpath(@__DIR__, "../examples/unit_example.jl"))
>>>>>>> 43f61102
end

@testset "Generate random problems" begin
    include("gen_random_problem.jl")
end

@testset "MOI_wrapper" begin
    include("MOI_wrapper.jl")
end

@testset "JuMP wrapper" begin
    include("jump.jl")
end

@testset "Solver Interface" begin
    include("solver_interface.jl")
end

@testset "Singular error with deleted variables" begin
    include("singular_exception.jl")
end<|MERGE_RESOLUTION|>--- conflicted
+++ resolved
@@ -25,11 +25,8 @@
 @testset "Examples" begin
     include(joinpath(@__DIR__, "../examples/solve-LP.jl"))
     include(joinpath(@__DIR__, "../examples/solve-QP.jl"))
-<<<<<<< HEAD
+    include(joinpath(@__DIR__, "../examples/unit_example.jl"))
     include(joinpath(@__DIR__, "../examples/sensitivity-SVM.jl"))
-=======
-    include(joinpath(@__DIR__, "../examples/unit_example.jl"))
->>>>>>> 43f61102
 end
 
 @testset "Generate random problems" begin
